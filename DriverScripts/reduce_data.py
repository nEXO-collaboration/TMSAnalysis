--- conflicted
+++ resolved
@@ -44,14 +44,8 @@
 
 print('\nReducing {}'.format( this_file ))
 DataReduction.ReduceFile( this_file, output_dir,\
-<<<<<<< HEAD
-				config_dir + '/Run_Parameters_Run31.xlsx',\
-				config_dir + '/Calibrations_Xe_Run31.csv',\
-				config_dir + '/Channel_Map_Run31.xlsx',\
-=======
 				config_dir + '/Run_Parameters.csv',\
 				config_dir + '/Calibrations_Xe.csv',\
 				config_dir + '/Channel_Map.csv',\
->>>>>>> d1bb7058
 				fixed_trigger=True,fit_pulse_flag=False,\
                                 num_events=-1,is_simulation=args.sim,save_hdf5=True)