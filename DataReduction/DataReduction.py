--- conflicted
+++ resolved
@@ -297,31 +297,7 @@
                         # Store hit data and waveform for charge signals, for use in noise subtraction.
                         if 'TileStrip' in analysis_config.GetChannelTypeForSoftwareChannel( software_ch_num ):
 
-<<<<<<< HEAD
-                                if (w.analysis_quantities['Charge Energy'] > strip_threshold * w.analysis_quantities['Baseline RMS']) and \
-                                   (w.analysis_quantities['Charge Energy']>0.5) and (w.analysis_quantities['Pulse Area']>3*w.analysis_quantities['Integrated RMS']):
-                                        output_series['NumTileChannelsHit'] += 1
-                                        ch_pos = analysis_config.GetChannelPos(software_ch_num)
-                                        
-                                        signal = Signal.Signal(w.analysis_quantities['Charge Energy'], \
-                                                        w.analysis_quantities['Drift Time'], \
-                                                        software_ch_num, \
-                                                        ch_pos,\
-                                                        analysis_config.GetChannelNameForSoftwareChannel( software_ch_num )\
-                                                        )
-                                        sig_array.AddSignal(signal)
-
-                                        if 'X' in analysis_config.GetChannelNameForSoftwareChannel( software_ch_num ):
-                                                output_series['NumXTileChannelsHit'] += 1
-                                        if 'Y' in analysis_config.GetChannelNameForSoftwareChannel( software_ch_num ):
-                                                output_series['NumYTileChannelsHit'] += 1
-                                        output_series['TotalTileEnergy'] += w.analysis_quantities['Charge Energy']
-                                        if w.analysis_quantities['Charge Energy']**2 > max_channel_val**2:
-                                                max_channel_val = w.analysis_quantities['Charge Energy']
-                                                output_series['TimeOfMaxChannel'] = w.analysis_quantities['T90']
-=======
                                 charge_channel_dict[software_ch_num] = w 
->>>>>>> c682bafe
 
                                 if (w.analysis_quantities['Charge Energy'] > \
                                              strip_threshold * w.analysis_quantities['Baseline RMS']) and \
@@ -505,4 +481,4 @@
                 output_df = output_df.append(output_series,ignore_index=True)
                 event_counter += 1
                 row_counter += 1
-        return output_df
+        return output_df