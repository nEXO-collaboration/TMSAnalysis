############################################################################
# This file defines a class that reads the ROOT files produced by the 
# NGM Daq and puts the data into Pandas dataframes 
# for analysis purposes.
#
#    - Brian L.
############################################################################

import pandas as pd
import numpy as np
import uproot as up
<<<<<<< HEAD
import time
import os
=======
import sys
import time

>>>>>>> cd54c8c0

class NGMRootFile:

        ####################################################################
	def __init__( self, filename=None, channel_map_file=None ):
		print('NGMFile object constructed.')

		package_directory = os.path.dirname(os.path.abspath(__file__))

		if filename is not None:
			self.LoadFile( filename )
<<<<<<< HEAD
		if channel_map_file is not None:
			self.channel_map = pd.read_csv(channel_map_file,skiprows=9)
		else:
			print('WARNING: No channel map file provided. Using the default one...')
			self.channel_map = pd.read_csv(package_directory + '/channel_map_template.txt',skiprows=9)
=======
		self.h5_file = None
>>>>>>> cd54c8c0

        ####################################################################
	def LoadRootFile( self, filename ):
		self.infile = up.open(filename)
		self.filename = filename
		print('Input file: {}'.format(self.filename))
		try:
<<<<<<< HEAD
			self.intree = self.infile['HitTree']
		except:
			print('Some problem getting the HitTree out of the file.')
=======
			self.intree = self.infile['HitTree'].pandas.df(flatten=False)
		except ValueError as e:
			print('Some problem getting the HitTree out of the file.')
			print('{}'.format(e))
>>>>>>> cd54c8c0
			return
		print('Got HitTree.')
		

        ####################################################################
	def GroupEventsAndWriteToHDF5( self, nevents = -1 ):
		
		try:
			self.infile
		except NameError:
			self.LoadFile()
	
		start_time = time.time()		
		self.current_evt = pd.Series()
		self.outputdf = pd.DataFrame(columns=['Timestamp','Channels','Data'])
		this_event_timestamp = -1
		file_counter = 0
		global_evt_counter = 0
		local_evt_counter = 0
		df = pd.DataFrame(columns=['Channels','Timestamp','Data','ChannelTypes'])
		start_time = time.time()

		for data in self.intree.iterate(['_waveform','_rawclock','_slot','_channel'],namedecode='utf-8',entrysteps=32):
			if nevents > 0:
				if global_evt_counter > nevents:
					break
			# If the timestamp has changed (and it's not the first line), write the output
			# to the output dataframe.
<<<<<<< HEAD
			data_series = pd.Series(data)
			channel_mask, channel_types = self.GenerateChannelMask( data['_slot'],data['_channel'] )
			for column in data_series.items():
				data_series[ column[0] ] = np.array(data_series[column[0]])[channel_mask]
			output_series = pd.Series()
			output_series['Channels'] = data_series['_slot']*16+data_series['_channel']
			output_series['Timestamp'] = data_series['_rawclock']
			output_series['Data'] = data_series['_waveform']
			output_series['ChannelTypes'] = channel_types
			df = df.append(output_series,ignore_index=True)	


			global_evt_counter += 1
			local_evt_counter += 1
			if local_evt_counter > 200:
				output_filename = '{}_{}.h5'.format( self.GetFileTitle(str(self.infile.name)),\
									file_counter )
				df.to_hdf(output_filename,key='raw')
				local_evt_counter = 0
				file_counter += 1
				df = pd.DataFrame(columns=['_slot','_channel','_rawclock','_waveform','_channel_type'])
				print('Written to {} at {:4.4} seconds'.format(output_filename,time.time()-start_time))	
		
		output_filename = '{}_{}.h5'.format( self.GetFileTitle(str(self.infile.name)),\
									file_counter )
		df.to_hdf(output_filename,key='raw')
		end_time = time.time()
		print('{} events written in {:3.3} seconds.'.format(global_evt_counter,end_time-start_time))
	
	####################################################################
	def GenerateChannelMask( self, slot_column, channel_column ):

		channel_mask = np.array(np.ones(len(slot_column),dtype=bool))
		channel_types = ['' for i in range(len(slot_column))]

		for index,row in self.channel_map.iterrows():
			slot_mask = np.where(slot_column==row['Slot'])
			chan_mask = np.where(channel_column==row['Channel'])
			this_index = np.intersect1d(slot_mask,chan_mask)[0]
			channel_types[this_index] = row['Type']
			if row['Type']=='Off':
				channel_mask[this_index] = False
		return channel_mask, channel_types


=======
			if (thisrow['_rawclock'] != this_event_timestamp) and (this_event_timestamp > 0):
				self.current_evt['Channels'] = channels
				self.current_evt['Data'] = data
				self.outputdf = self.outputdf.append( self.current_evt, ignore_index=True )
				channels = []
				data = []
			self.current_evt['Timestamp'] = thisrow['_rawclock']
			channels.append( thisrow['_channel'] + thisrow['_slot']*16 )
			data.append( thisrow['_waveform'] )
			this_event_timestamp = thisrow['_rawclock']
		self.current_evt['Channels'] = channels
		self.current_evt['Data'] = data
		self.outputdf = self.outputdf.append( self.current_evt, ignore_index=True )

		output_filename = '{}.h5'.format(self.GetFileTitle(self.filename))
		self.outputdf.to_hdf(output_filename,key='raw')
		end_time=time.time()
		print('{:.2} seconds elapsed. {:3.3} seconds per event.'.format( \
					end_time-start_time,\
					float( (end_time-start_time)/len(self.outputdf) ) ) )
		self.h5_file = pd.read_hdf(output_filename)
>>>>>>> cd54c8c0
		
        ####################################################################
	def GetFileTitle( self, filepath ):
		filename = filepath.split('/')[-1]
		filetitle = filename.split('.')[0]
		return filetitle
		
	
	<|MERGE_RESOLUTION|>--- conflicted
+++ resolved
@@ -9,14 +9,10 @@
 import pandas as pd
 import numpy as np
 import uproot as up
-<<<<<<< HEAD
 import time
 import os
-=======
 import sys
-import time
 
->>>>>>> cd54c8c0
 
 class NGMRootFile:
 
@@ -28,15 +24,12 @@
 
 		if filename is not None:
 			self.LoadFile( filename )
-<<<<<<< HEAD
 		if channel_map_file is not None:
 			self.channel_map = pd.read_csv(channel_map_file,skiprows=9)
 		else:
 			print('WARNING: No channel map file provided. Using the default one...')
 			self.channel_map = pd.read_csv(package_directory + '/channel_map_template.txt',skiprows=9)
-=======
 		self.h5_file = None
->>>>>>> cd54c8c0
 
         ####################################################################
 	def LoadRootFile( self, filename ):
@@ -44,16 +37,10 @@
 		self.filename = filename
 		print('Input file: {}'.format(self.filename))
 		try:
-<<<<<<< HEAD
-			self.intree = self.infile['HitTree']
-		except:
-			print('Some problem getting the HitTree out of the file.')
-=======
 			self.intree = self.infile['HitTree'].pandas.df(flatten=False)
 		except ValueError as e:
 			print('Some problem getting the HitTree out of the file.')
 			print('{}'.format(e))
->>>>>>> cd54c8c0
 			return
 		print('Got HitTree.')
 		
@@ -82,7 +69,6 @@
 					break
 			# If the timestamp has changed (and it's not the first line), write the output
 			# to the output dataframe.
-<<<<<<< HEAD
 			data_series = pd.Series(data)
 			channel_mask, channel_types = self.GenerateChannelMask( data['_slot'],data['_channel'] )
 			for column in data_series.items():
@@ -126,32 +112,7 @@
 			if row['Type']=='Off':
 				channel_mask[this_index] = False
 		return channel_mask, channel_types
-
-
-=======
-			if (thisrow['_rawclock'] != this_event_timestamp) and (this_event_timestamp > 0):
-				self.current_evt['Channels'] = channels
-				self.current_evt['Data'] = data
-				self.outputdf = self.outputdf.append( self.current_evt, ignore_index=True )
-				channels = []
-				data = []
-			self.current_evt['Timestamp'] = thisrow['_rawclock']
-			channels.append( thisrow['_channel'] + thisrow['_slot']*16 )
-			data.append( thisrow['_waveform'] )
-			this_event_timestamp = thisrow['_rawclock']
-		self.current_evt['Channels'] = channels
-		self.current_evt['Data'] = data
-		self.outputdf = self.outputdf.append( self.current_evt, ignore_index=True )
-
-		output_filename = '{}.h5'.format(self.GetFileTitle(self.filename))
-		self.outputdf.to_hdf(output_filename,key='raw')
-		end_time=time.time()
-		print('{:.2} seconds elapsed. {:3.3} seconds per event.'.format( \
-					end_time-start_time,\
-					float( (end_time-start_time)/len(self.outputdf) ) ) )
-		self.h5_file = pd.read_hdf(output_filename)
->>>>>>> cd54c8c0
-		
+	
         ####################################################################
 	def GetFileTitle( self, filepath ):
 		filename = filepath.split('/')[-1]
