########################################################################
# This file defines a Waveform class that allows us to do general
# waveform-level analysis. Specific routines for analyzing different
# detectors will be written in separate files.
#
#    - Brian L.
#
# Note: the waveform processings stuff will need to change based on the
# type of detector that we're recording data from; i.e. an NaI signal
# will need a different processing framework than a simple PMT signal
# looking for cherenkov light.
#
#
# 12 March 2020
# class Event added. Given an event number this class bundles the
# information from the reduced h5 file and the tier1 root file.
# For each channel the event has a waveform object. This class
# is meant to plot/smooth the waveforms of a specific event.
# It is possible to pass directly a tier1 file and event, without
# the reduced file. In this case the high level information
# usually extracted from the reduced file (energy and risetime)
# won't be computed niether plotted.
# Additional functionalities can be added
#
#   Jacopo
#
########################################################################

from StanfordTPCAnalysis.TMSUtilities import UsefulFunctionShapes as Ufun
from StanfordTPCAnalysis.TMSUtilities import TMSWireFiltering as Filter
from scipy.ndimage import gaussian_filter
import scipy.optimize as opt
from numba import jit
import pandas as pd
import numpy as np
import sys
import copy



class Waveform:

	#######################################################################################
	def __init__( self, input_data=None, detector_type=None, sampling_period_ns=None, \
			input_baseline=-1, polarity=-1., \
			fixed_trigger=False, trigger_position=0, sipm_trigger_position=0, decay_time_us=1.e9,\
			calibration_constant=1., strip_threshold=5. ):

		self.data = input_data				 # <- Waveform in numpy array
		self.input_baseline = input_baseline		 # <- Input baseline (not required)
		self.detector_type = detector_type		 # <- Options are: 'NaI', 'Cherenkov', 'PS',
								 #	'XWire', 'YWire', 'SiPM', 'TileStrip'
		self.fixed_trigger = fixed_trigger		 # <- Flag which fixes the pulse analysis window
		self.trigger_position = int(trigger_position)	 # <- Location of DAQ trigger in samples
		self.sipm_trigger_position = int(sipm_trigger_position)
		self.polarity = polarity			 # <- Polarity switch to make waveforms positive
		self.decay_time_us = decay_time_us		 # <- Decay time of preamps (for charge tile)
		#self.store_corrected_data = store_corrected_data   # <- Flag which allows you to access the processed waveform
		self.calibration_constant = calibration_constant # <- Calibration constant (for charge tile)
		self.strip_threshold = strip_threshold		 # <- Strip threshold in sigma above baseline RMS
		self.flag = False
		# Make the default detector type a simple PMT
		if detector_type == None:
			self.detector_type = 'PMT'

		self.sampling_period_ns = sampling_period_ns
		

		# All returned quantities will be stored in this
		# dict and added to the output dataframe in DataReduction.py
		self.analysis_quantities = dict()


	#######################################################################################
	def FindPulsesAndComputeAQs( self, fit_pulse_flag=False ):
		self.DataCheck()
		if self.input_baseline < 0.:
			self.input_baseline = 500
		self.analysis_quantities['Baseline'] = np.mean(self.data[:self.input_baseline])
		self.analysis_quantities['Baseline RMS'] =  np.std(self.data[:self.input_baseline])

		# NOTE: almost all analyses are fixed_trigger analyses, so the if statement
		#	should generally be true.

		if self.fixed_trigger:

			# Here we have different processing algorithms for different sensor channels.
			if 'SiPM' in self.detector_type:
				#self.data = gaussian_filter( self.data.astype(float), 80./self.sampling_period_ns )
					# ^Gaussian smoothing with a 80ns width (1sig)
<<<<<<< HEAD
				self.data = self.data.astype(float) * self.polarity
				#window_start = self.sipm_trigger_position - int(80/self.sampling_period_ns)
				window_start = 0
				#window_end = self.sipm_trigger_position + int(800/self.sampling_period_ns)
				window_end = -1
				baseline_calc_end = window_start + int(200/self.sampling_period_ns)
				baseline = np.mean(self.data[window_start:baseline_calc_end])
				baseline_rms = np.std(self.data[window_start:baseline_calc_end])
				self.corrected_data = (self.data - baseline) * self.calibration_constant

				window_length_us = 0.4 # length of window used to calculate pulse area
=======
				try:
					self.data = self.data.to_numpy().astype(float) * self.polarity
				except AttributeError:
					self.data = self.data.astype(float) * self.polarity
				light_pretrigger = 1600
				window_start = self.trigger_position - int(light_pretrigger/self.sampling_period_ns)
				baseline_calc_end = window_start + int(light_pretrigger/(2*self.sampling_period_ns))
                                # The baseline is calculated as weighted average of the averages at the two extremities of the wfm (with more importance at the end to reduce the effect of undershooting before the pulse rise)
				self.baseline = (np.mean(self.data[window_start:baseline_calc_end]) + 2*np.mean(self.data[-2*baseline_calc_end:]))/3
				self.baseline_rms = max(np.std(self.data[window_start:baseline_calc_end]),np.std(self.data[-2*baseline_calc_end:]))
				self.corrected_data = (self.data - self.baseline) * self.calibration_constant
				self.analysis_quantities['Baseline'] = self.baseline
				self.analysis_quantities['Baseline RMS'] = self.baseline_rms
				self.analysis_quantities['Pulse Time'] = np.argmax(self.corrected_data*self.polarity)
>>>>>>> c682bafe
				pulse_area, pulse_height, t5, t10, t25, t50, t90 = \
					self.GetPulseAreaAndTimingParameters( self.corrected_data )
				self.analysis_quantities['Pulse Area'] = pulse_area
				self.analysis_quantities['Pulse Height'] = pulse_height
				self.analysis_quantities['T5'] = t5
				self.analysis_quantities['T10'] = t10
				self.analysis_quantities['T25'] = t25
				self.analysis_quantities['T50'] = t50
				self.analysis_quantities['T90'] = t90
				# Tag for saturated signal
				diff = np.abs(np.diff(self.corrected_data))
				diff_diff = np.diff(np.where(diff<3)[0])
				ns_saturated_window = 56.0
				if sum(diff_diff==1)>=int(ns_saturated_window/self.sampling_period_ns):
					self.flag = True


			elif 'TileStrip' in self.detector_type:
<<<<<<< HEAD
				# 'TileStrip' denotes the strips read out with the
				# charge-sensitive discrete preamps.
				
				# this is the smoothing time window in ns
				ns_smoothing_window = 2000.0

				# raw, unfiltered, uncorrected data, with polarity flipped if necessary
				self.data = self.data.astype(float) * self.polarity
				
				# smooth data with Gaussian filter
				self.data = gaussian_filter( self.data, \
							     ns_smoothing_window/self.sampling_period_ns )
=======
                                ######################### 2022/08/16 Jacopo testing the old charge recon algorithm on Run34/DS08
                                ## 'TileStrip' denotes the strips read out with the
                                ## charge-sensitive discrete preamps.

				##this is the smoothing time window in ns
				#ns_smoothing_window = 500.0

				## raw, unfiltered, uncorrected data, with polarity flipped if necessary
				#self.data = self.data.to_numpy().astype(float) * self.polarity

				
				# smooth data with Gaussian filter
				#self.data = gaussian_filter( self.data, \
				#			     ns_smoothing_window/self.sampling_period_ns )
>>>>>>> c682bafe

				# get channel baseline after smoothing but before decay time correction or filtering
				# mostly used for shifting waveforms when plotting, so NOT corrected using
				# channel calibration constant
				#baseline = np.mean(self.data[0:self.input_baseline])

				# apply decay time correction to smoothed data
<<<<<<< HEAD
				self.corrected_data = DecayTimeCorrection( self.data - baseline, \
									   self.decay_time_us, \
									   self.sampling_period_ns )

				# apply differentiator to filter out low-frequency noise from corrected data
				self.corrected_data = Differentiator( self.corrected_data, 100)

				# get baseline after filtering to subtract off before energy is calculated
				corrected_baseline = np.mean(self.corrected_data[0:self.input_baseline])

				# baseline RMS is calculated from filtered waveform so that charge energy and
				# baseline RMS can be compared directly to one another
				baseline_rms = np.std(self.corrected_data[0:self.input_baseline])

				# set window lengths
				induction_window_ns = 4000
				ind_window_sample = int(induction_window_ns/self.sampling_period_ns)
				window_length_us = 5. # calculate energy from last 5 us of cumulative pulse area

				# scale baseline RMS for integrated filtered waveform
				area_window_sample = int(window_length_us*1000./self.sampling_period_ns)
				# factor of 1.5 corrects for non-gaussianity of noise on integrated waveform
				area_baseline_rms = 1.5*baseline_rms*np.sqrt(area_window_sample)
=======
				#self.corrected_data = DecayTimeCorrection( self.data - baseline, \
				#					   self.decay_time_us, \
				#					   self.sampling_period_ns )

				## apply differentiator to filter out low-frequency noise from corrected data
				#differentiator_window = 100
				#self.corrected_data = Differentiator( self.corrected_data, differentiator_window)

				## get baseline after filtering to subtract off before energy is calculated
				#corrected_baseline = np.mean(self.corrected_data[0:self.input_baseline])

				## baseline RMS is calculated from filtered waveform so that charge energy and
				## baseline RMS can be compared directly to one another
				#baseline_rms = np.std(self.corrected_data[0:self.input_baseline])

				## set window lengths
				#induction_window_ns = 4000
				#ind_window_sample = int(induction_window_ns/self.sampling_period_ns)
				#window_length_us = 5. # calculate energy from last 5 us of cumulative pulse area

				## scale baseline RMS for integrated filtered waveform
				#area_window_sample = int(window_length_us*1000./self.sampling_period_ns)
				## factor of 1.5 corrects for non-gaussianity of noise on integrated waveform
				##area_baseline_rms = 1.5*baseline_rms*np.sqrt(area_window_sample)
>>>>>>> c682bafe
				
				## now calculate pulse area, pulse height, and timing parameters from filtered waveform
				#pulse_area, pulse_height, t5, t10, t25, t50, t90 = \
				#	self.GetPulseAreaAndTimingParameters( self.corrected_data - corrected_baseline, \
				#					      window_length_us )			    

				## can use pulse height or pulse area to compute charge energy
				#charge_energy = pulse_height
				
<<<<<<< HEAD
				if (pulse_height > self.strip_threshold*baseline_rms) \
				   & (pulse_area > 3*area_baseline_rms): # Compute timing/position if charge energy is positive and above noise.
					# Compute drift time in microseconds (sampling is given in ns)
					drift_time = (t90 - self.trigger_position) * (self.sampling_period_ns / 1.e3)
				else:
					t5 = -1.
					t10 = -1.
					t25 = -1.
					t50 = -1.
					t90 = -1.
					drift_time = -1.

				# finally, apply calibration constant correction
				# note: calibration constants are defined to be the numbers that scale the
				# final energy on a channel, calculated from the smoothed, decay corrected,
				# differentiated, baseline-subtracted waveform, to the true energy deposited.
				# for this reason the calibration constants are applied to the baseline_rms,
				# pulse_height, pulse_area, and charge_energy at the end
				self.corrected_data = self.corrected_data * self.calibration_constant
				charge_energy = charge_energy * self.calibration_constant
				pulse_height = pulse_height * self.calibration_constant
				pulse_area = pulse_area * self.calibration_constant
				baseline_rms = baseline_rms * self.calibration_constant
				area_baseline_rms = area_baseline_rms * self.calibration_constant

				# save all AQs
				self.analysis_quantities['Baseline'] = baseline
=======
				#if (pulse_height > self.strip_threshold*baseline_rms) \
				#   & (pulse_area > 3*area_baseline_rms): # Compute timing/position if charge energy is positive and above noise.
				#	# Compute drift time in microseconds (sampling is given in ns)
				#	drift_time = (t90 - self.trigger_position) * (self.sampling_period_ns / 1.e3)
				#else:
				#	t5 = -1.
				#	t10 = -1.
				#	t25 = -1.
				#	t50 = -1.
				#	t90 = -1.
				#	drift_time = -1.

				## finally, apply calibration constant correction
				## note: calibration constants are defined to be the numbers that scale the
				## final energy on a channel, calculated from the smoothed, decay corrected,
				## differentiated, baseline-subtracted waveform, to the true energy deposited.
				## for this reason the calibration constants are applied to the baseline_rms,
				## pulse_height, pulse_area, and charge_energy at the end
				#self.corrected_data *= self.calibration_constant
				#charge_energy *= self.calibration_constant
				#pulse_height *= self.calibration_constant
				#pulse_area *= self.calibration_constant
				#baseline_rms *= self.calibration_constant
				#area_baseline_rms *= self.calibration_constant

				## save all AQs
				#self.analysis_quantities['Baseline'] = baseline
				#self.analysis_quantities['Baseline RMS'] = baseline_rms
				#self.analysis_quantities['Integrated RMS'] = area_baseline_rms
				#self.analysis_quantities['Charge Energy'] = charge_energy
				#self.analysis_quantities['Pulse Height'] = pulse_height
				#self.analysis_quantities['Pulse Area'] = pulse_area
				#self.analysis_quantities['T5'] = t5
				#self.analysis_quantities['T10'] = t10
				#self.analysis_quantities['T25'] = t25
				#self.analysis_quantities['T50'] = t50
				#self.analysis_quantities['T90'] = t90
				#self.analysis_quantities['Drift Time'] = drift_time
				#self.analysis_quantities['Induced Charge'] = self.Induction_Charge(ind_window_sample)
				########################################## OLD RECON STARTS HERE
				ns_smoothing_window = 500.0
				self.data = self.data.to_numpy().astype(float) * self.polarity
				self.data = gaussian_filter( self.data,\
				ns_smoothing_window/self.sampling_period_ns )
					# ^Gaussian smoothing with a 0.5us width, also, flip polarity if necessary
				baseline = np.mean(self.data[0:self.input_baseline])
				baseline_rms = np.std(self.data[0:self.input_baseline])
					# ^Baseline and RMS calculated from first 10us of smoothed wfm
				self.corrected_data = DecayTimeCorrection( self.data - baseline, \
									self.decay_time_us, \
									self.sampling_period_ns ) * \
						self.calibration_constant
				charge_energy = np.mean( self.corrected_data[-int(5000./self.sampling_period_ns):] )
				baseline_rms *= self.calibration_constant
				# ^Charge energy calculated from the last 5us of the smoothed, corrected wfm
				t10 = -1.
				t25 = -1.
				t50 = -1.
				t90 = -1.
				drift_time = -1.
				induction_window_ns = 4000
				ind_window_sample = int(induction_window_ns/self.sampling_period_ns)
				if charge_energy > self.strip_threshold*baseline_rms: # Compute timing/position if charge energy is positive and above noise.
					t10 = float( np.where( self.corrected_data > 0.1*charge_energy)[0][0] )
					t25 = float( np.where( self.corrected_data > 0.25*charge_energy)[0][0] )
					t50 = float( np.where( self.corrected_data > 0.5*charge_energy)[0][0] )
					t90 = float( np.where( self.corrected_data > 0.9*charge_energy)[0][0] )
					# Compute drift time in microseconds (sampling is given in ns)
					drift_time = (t90 - self.trigger_position) * (self.sampling_period_ns / 1.e3)
                                        
				self.analysis_quantities['Baseline'] = baseline * self.calibration_constant
>>>>>>> c682bafe
				self.analysis_quantities['Baseline RMS'] = baseline_rms
				self.analysis_quantities['Integrated RMS'] = area_baseline_rms
				self.analysis_quantities['Charge Energy'] = charge_energy
				self.analysis_quantities['T10'] = t10
				self.analysis_quantities['T25'] = t25
				self.analysis_quantities['T50'] = t50
				self.analysis_quantities['T90'] = t90
				self.analysis_quantities['Drift Time'] = drift_time
				self.analysis_quantities['Induced Charge'] = self.Induction_Charge(ind_window_sample)
				####################################### FINISHES HERE
			else:
				pulse_area = 0.
				pulse_time = 0.
				pulse_height = 0.


		else:
			print('WARNING: the not-fixed-trigger analysis has not been tested, and may give' + \
				' spurious results.')
			threshold = 10*baseline_rms
			pre_nsamps = 10
			post_nsamps = 10
			if self.detector_type == 'NaI':
				pre_nsamps = 20
				post_nsamps = 100
			if self.detector_type == 'PMT':
				pre_nsamps = 5
				post_nsamps = 7

			pulse_idx = np.where( (self.data-baseline)**2 > threshold**2 )
			# First, check if there are no pulses
			if len(pulse_idx[0]) == 0:
				return
			# Next, check if there are multiple pulses
			elif (pulse_idx[0][-1] - pulse_idx[0][0]) > \
			   (len(pulse_idx[0])-1 + pre_nsamps + post_nsamps):
				print('Multiple pulses found in {} detector. This is not yet supported.'.format(self.detector_type))
				return
			# Finally, find the interesting characteristics of the pulse
			else:
				start = pulse_idx[0][0]-pre_nsamps
				end = pulse_idx[0][-1]+post_nsamps
				pulse_area, pulse_time = self.GetPulseArea( self.data[start:end]-baseline )
				self.analysis_quantities['Num Pulses'] = 1
				self.analysis_quantities['Pulse Areas'] = \
					np.append( self.analysis_quantities['Pulse Areas'], pulse_area )
				self.analysis_quantities['Pulse Times'] = \
					np.append( self.analysis_quantities['Pulse Times'], pulse_time+start )
				self.analysis_quantities['Pulse Heights'] = \
					np.append( self.analysis_quantities['Pulse Heights'], np.min(self.data[start:end]-baseline) )


	#######################################################################################
	def TagLightPulse(self):
		return abs(min(self.corrected_data[self.trigger_position-60:self.trigger_position]))<3.5*self.baseline_rms


	#######################################################################################
	def GetPulseArea( self, dat_array ):
		if len(dat_array) == 0: return 0,0,0
		cumul_pulse = np.cumsum( dat_array * self.polarity )
		pulse_area = np.mean(cumul_pulse[-4:-1])
		try:
			t0_10percent_samp = np.where( cumul_pulse > 0.1*pulse_area)[0][0]
		except IndexError:
			t0_10percent_samp = 1
		# The next chunk does a linear interpolation to get the pulse time more accurately.
		t0_10percent = ( 0.1*pulse_area - cumul_pulse[t0_10percent_samp] + \
				t0_10percent_samp * \
				(cumul_pulse[t0_10percent_samp]-cumul_pulse[t0_10percent_samp-1]) ) /\
				(cumul_pulse[t0_10percent_samp]-cumul_pulse[t0_10percent_samp-1])
		pulse_height = self.polarity * np.max( np.abs(dat_array) )

		return pulse_area, t0_10percent, pulse_height


	#######################################################################################
	def GetPulseAreaAndTimingParameters( self, dat_array, window_length_ns=0 ):
		if len(dat_array) == 0: return 0, 0, 0, 0, 0, 0, 0
<<<<<<< HEAD
		t_peak = np.argmax(abs(dat_array))
		pulse_polarity = np.sign(dat_array[t_peak] - np.mean(dat_array))
		cumul_pulse = np.cumsum( dat_array )
		area_window_length = int(window_length_us*1000./self.sampling_period_ns)
		pulse_area = np.mean(cumul_pulse[-area_window_length:])
		pulse_height = dat_array[t_peak]
		try:
			#t5 = np.where( cumul_pulse > 0.05*pulse_area )[0][0]
			t5 = np.where(dat_array[:t_peak]*pulse_polarity < 0.05*pulse_height*pulse_polarity)[0][-1]
		except IndexError:
			t5 = 1
		try:
			#t10 = np.where( cumul_pulse > 0.1*pulse_area )[0][0]
			t10 = np.where(dat_array[:t_peak]*pulse_polarity < 0.1*pulse_height*pulse_polarity)[0][-1]
		except IndexError:
			t10 = 1
		try:
			#t25 = np.where( cumul_pulse > 0.25*pulse_area )[0][0]
			t25 = np.where(dat_array[:t_peak]*pulse_polarity < 0.25*pulse_height*pulse_polarity)[0][-1]
		except IndexError:
			t25 = 1
		try:
			#t50 = np.where( cumul_pulse > 0.5*pulse_area )[0][0]
			t50 = np.where(dat_array[:t_peak]*pulse_polarity < 0.5*pulse_height*pulse_polarity)[0][-1]
		except IndexError:
			t50 = 1
		try:
			#t90 = np.where( cumul_pulse > 0.9*pulse_area )[0][0]
			t90 = np.where(dat_array[:t_peak]*pulse_polarity < 0.9*pulse_height*pulse_polarity)[0][-1]			  
		except IndexError:
			t90 = 1
#		print('Pulse area: {}'.format(pulse_area))
#		print('pulse height: {}'.format(pulse_height))
#		print('T5: {}'.format(t5))
#		print('T10: {}'.format(t10))
#		print('T25: {}'.format(t25))
#		print('T50: {}'.format(t50))
#		print('T90: {}'.format(t90))
=======
		if 'SiPM' in self.detector_type:
			pulse_height = self.polarity * np.max( dat_array )
			light_area_end = 400.0
			end_window = self.trigger_position + int(light_area_end/self.sampling_period_ns*np.log(pulse_height/self.baseline_rms))
			cumul_pulse = np.cumsum( dat_array[:end_window] * self.polarity )
			light_area_length = 50.0
			area_window_length = int(light_area_length/self.sampling_period_ns) # average over 50ns
			pulse_area = np.mean(cumul_pulse[-area_window_length:])
			try:
				t5 = np.where( cumul_pulse > 0.05*pulse_area )[0][0]
			except IndexError:
				t5 = 1
			try:
				t10 = np.where( cumul_pulse > 0.1*pulse_area )[0][0]
			except IndexError:
				t10 = 1
			try:
				t25 = np.where( cumul_pulse > 0.25*pulse_area )[0][0]
			except IndexError:
				t25 = 1
			try:
				t50 = np.where( cumul_pulse > 0.5*pulse_area )[0][0]
			except IndexError:
				t50 = 1
			try:
				t90 = np.where( cumul_pulse > 0.9*pulse_area )[0][0]
			except IndexError:
				t90 = 1
		elif (window_length_ns != 0) and ('TileStrip' in self.detector_type):
			t_peak = np.argmax(abs(dat_array))
			pulse_polarity = np.sign(dat_array[t_peak] - np.mean(dat_array))
			cumul_pulse = np.cumsum( dat_array )
			area_window_length = int(window_length_ns/self.sampling_period_ns)
			pulse_area = np.mean(cumul_pulse[-area_window_length:])
			pulse_height = dat_array[t_peak]
			try:
				#t5 = np.where( cumul_pulse > 0.05*pulse_area )[0][0]
				t5 = np.where(dat_array[:t_peak]*pulse_polarity < 0.05*pulse_height*pulse_polarity)[0][-1]
			except IndexError:
				t5 = 1
			try:
				#t10 = np.where( cumul_pulse > 0.1*pulse_area )[0][0]
				t10 = np.where(dat_array[:t_peak]*pulse_polarity < 0.1*pulse_height*pulse_polarity)[0][-1]
			except IndexError:
				t10 = 1
			try:
				#t25 = np.where( cumul_pulse > 0.25*pulse_area )[0][0]
				t25 = np.where(dat_array[:t_peak]*pulse_polarity < 0.25*pulse_height*pulse_polarity)[0][-1]
			except IndexError:
				t25 = 1
			try:
				#t50 = np.where( cumul_pulse > 0.5*pulse_area )[0][0]
				t50 = np.where(dat_array[:t_peak]*pulse_polarity < 0.5*pulse_height*pulse_polarity)[0][-1]
			except IndexError:
				t50 = 1
			try:
				#t90 = np.where( cumul_pulse > 0.9*pulse_area )[0][0]
				t90 = np.where(dat_array[:t_peak]*pulse_polarity < 0.9*pulse_height*pulse_polarity)[0][-1]			  
			except IndexError:
				t90 = 1
>>>>>>> c682bafe
		return pulse_area, pulse_height, t5, t10, t25, t50, t90


	#######################################################################################
	def DataCheck( self ):
		if self.data is not None:
			return
		else:
			raise Exception('No data in waveform.')

	#######################################################################################
	def Induction_Charge( self, induction_window_sample ):
		buffer_array = np.zeros(len(self.data))
		above_rms = np.where(self.data-self.analysis_quantities['Baseline']>\
				     (self.analysis_quantities['Charge Energy']+\
					3*self.analysis_quantities['Baseline RMS']))[0]
		buffer_array[above_rms] = 1

		if len(self.data)%induction_window_sample != 0:
			padding_number = induction_window_sample - len(self.data)%induction_window_sample
			buffer_array = np.pad(buffer_array,(0,padding_number),'constant', constant_values=0)

		tag = np.sum(buffer_array.reshape(-1,induction_window_sample),axis=1)
		induction_tag = np.where(tag>0.8*induction_window_sample)[0]

		if induction_tag.shape[0] == 0:
			return 0.0
		else:
			lower_bin = (induction_tag[-1]-1)*induction_window_sample
			higher_bin = (induction_tag[-1]+1)*induction_window_sample

		average_charge_ind = sum((self.data-self.analysis_quantities['Baseline'])\
					  [lower_bin:higher_bin])/(higher_bin-lower_bin)

		if average_charge_ind<30:
			return 0.0
		else:
			return average_charge_ind


############################ End the Waveform class ##############################################



##################################################################################################
# The decay time correction is recursive, and runs much faster using the just-in-time capabilities
# from numba. But, I had to make it an external function
##################################################################################################
@jit("float64[:](float64[:],float64,float64)",nopython=True)
def DecayTimeCorrection( input_wfm, decay_time_us, sampling_period_ns ):

		# Here I'll assume the decay time is in units of mircoseconds
		# and the sampling period is in units of ns
		new_wfm = np.copy( input_wfm )
		for i in range(len(input_wfm)-1):
			new_wfm[i+1] = new_wfm[i] - \
					np.exp( - (sampling_period_ns/1.e3) / decay_time_us ) * input_wfm[i] + \
					input_wfm[i+1]
		return new_wfm

@jit("float64[:](float64[:],float64)",nopython=True)
def Differentiator( wfm, decay ):
	# decay parameter is in number of samples
	z = np.exp(-1/decay)
	a0 = (1 + z)/2.
	a1 = -(1+z)/2.
	b1 = z
	out = [0]
	for i in range(1,len(wfm)):
		out.append( a0 * wfm[i] + a1 * wfm[i-1] + b1 * out[i-1])
	return np.array(out, dtype=np.float64)


class Event:
	#One significant change to this class has been made recently (July 2022). 
	#This event now takes in the binary file object, an NGMBinaryFile as opposed
	#to filenames, and leaves it up to the notebook or script to determine which
	#binary file should be indexed for a particular event. This is because the output_dataframes
	#in a reduced dataset contain a column for the filename, so each event can be indexed to a binary
	#file and then the list of events to plot may be sorted by their filename - allowing one to
	#load one binary file, plot many events, then load another binary file, plot many events; as opposed
	#to loading the same binary file over and over again for each event.
	def __init__( self, bin_file, event_number, analysis_config):

		from StanfordTPCAnalysis.StruckAnalysisConfiguration import StruckAnalysisConfiguration
<<<<<<< HEAD
		import uproot

		try :
			if path_to_tier1[-1] != '/':
				path_to_tier1 += '/'
		except TypeError:
			pass
=======
		from StanfordTPCAnalysis.ParseStruck import NGMBinaryFile
		
		if(bin_file is None):
			print("Please use your plotting script or notebook to pass a binary file, this function received None")
			return None 
>>>>>>> c682bafe

		channel_number = analysis_config.GetNumberOfChannels()
		self.event_number		= event_number
		self.waveform			= {}
		self.baseline			= []
		self.charge_energy_ch		= [] #these were taken out, as the reduced file is no longer involved in this function; can be put back in
		self.risetime			= [] #these were taken out, as the reduced file is no longer involved in this function; can be put back in
		self.sampling_frequency = analysis_config.run_parameters['Sampling Rate [MHz]']

<<<<<<< HEAD
		if path_to_tier1 is not None:
			path_to_file		= path_to_tier1
			try:
				entry_from_reduced	= pd.read_hdf(reduced, start=self.event_number, stop=self.event_number+1)
				print(entry_from_reduced)
				timestamp		= entry_from_reduced['Timestamp'].values[0]
				fname			= entry_from_reduced['File'].values[0]
				self.tot_charge_energy	= entry_from_reduced['TotalTileEnergy'].values[0]
				self.event_number	= entry_from_reduced['Event'][event_number]
			except OSError:
				entry_from_reduced = pd.read_pickle(reduced).iloc[self.event_number]
				timestamp		= entry_from_reduced['Timestamp']
				fname			= entry_from_reduced['File']
				self.tot_charge_energy	= entry_from_reduced['TotalTileEnergy']
				self.event_number	= entry_from_reduced['Event']
			except IndexError:
				fname = reduced.split('/')[-1]


		else:
			print('No reduced file found, charge energy and risetime information not present')
			fname = reduced.split('/')[-1]
			path_to_file = reduced[:-len(fname)]
			self.tot_charge_energy = 0.0

		tier1_tree = uproot.open('{}{}'.format(path_to_file,fname))['HitTree']
		tier1_ev = tier1_tree.arrays( entry_start=self.event_number*channel_number, entry_stop=(self.event_number+1)*channel_number, library="np")
		#the events picked from the reduced file and from the tier1 root file are cross-checked with their timestamp
		try:
			if not np.array_equal(np.unique(tier1_ev['_rawclock']),np.unique(timestamp)):
				raise RuntimeError('Timestamps not matching')

		except NameError:
			pass

		global software_channel 
		software_channel = tier1_ev['_slot']*16+tier1_ev['_channel']
		if analysis_config.run_parameters['Sampling Rate [MHz]'] == 62.5 or analysis_config.run_parameters['Sampling Rate [MHz]'] == 25:
			polarity = 1.

		waveform = np.array(tier1_ev[ '_waveform'])
=======
		#Read the binary file and get spills from it. 

		waveforms_from_binary = bin_file.getEventFromReducedIndex(event_number) #Extracts just that event's data from the binary file. 
>>>>>>> c682bafe
		self.ix_channel = []
		#looping through channels and fill the waveforms
		for i, ch_waveform in waveforms_from_binary.items():
			ch_type = analysis_config.GetChannelTypeForSoftwareChannel(i)
			ch_name = analysis_config.GetChannelNameForSoftwareChannel(i)
			if ch_name == 'Off':
				continue
			self.ix_channel.append(i)
			self.waveform[ch_name] = Waveform(input_data = ch_waveform,\
							detector_type	    = ch_type,\
							sampling_period_ns  = 1.e3/self.sampling_frequency,\
							input_baseline	    = -1,\
							fixed_trigger	    = False,\
							trigger_position    = analysis_config.run_parameters['Pretrigger Length [samples]'],\
							decay_time_us	    = analysis_config.GetDecayTimeForSoftwareChannel( i),\
							  calibration_constant = analysis_config.GetCalibrationConstantForSoftwareChannel(i),\
							strip_threshold = analysis_config.run_parameters['Strip Threshold [sigma]'])
			#same as for Waveform class
			self.baseline.append(np.mean(ch_waveform[:int(analysis_config.run_parameters['Baseline Length [samples]'])]))



	#smoothing function, the waveform is overwritten, time_width is in us
	def smooth( self, time_width ):
		for k,v in self.waveform.items():
			self.waveform[k].data = gaussian_filter( v.data.astype(float), time_width*self.sampling_frequency)
		return self.waveform


	def plot_event( self, risetime=False ):
		import matplotlib.pyplot as plt
		ch_offset = 250
		for i,e in enumerate(np.argsort(self.ix_channel)):
			v = list(self.waveform.keys())[e]
			p = plt.plot(np.arange(len(self.waveform[v].data))/self.sampling_frequency,self.waveform[v].data-self.baseline[e]+ch_offset*i)
			
		plt.xlabel('time [$\mu$s]')
		plt.tight_layout()
		return(plt)

class Simulated_Event:

	def __init__( self, reduced, path_to_tier1, event_number,\
			run_parameters_file,\
			calibrations_file,\
			channel_map_file,\
			add_noise=True):

		from StanfordTPCAnalysis.StruckAnalysisConfiguration import StruckAnalysisConfiguration
		from StanfordTPCAnalysis.ParseSimulation import NEXOOfflineFile
		import pickle

		try :
			if path_to_tier1[-1] != '/':
				path_to_tier1 += '/'
		except TypeError:
			pass

		analysis_config = StruckAnalysisConfiguration.StruckAnalysisConfiguration()
		analysis_config.GetRunParametersFromFile( run_parameters_file )
		analysis_config.GetCalibrationConstantsFromFile( calibrations_file )
		analysis_config.GetChannelMapFromFile( channel_map_file )
		channel_number = analysis_config.GetNumberOfChannels()
		self.event_number		= event_number
		self.waveform			= {}
		self.baseline			= []
		self.baseline_rms		= []
		self.charge_energy_ch		= []
		self.risetime			= []
		self.sampling_frequency = analysis_config.run_parameters['Simulation Sampling Rate [MHz]']

		if path_to_tier1 is not None:
			path_to_file		= path_to_tier1
			entry_from_reduced	= pd.read_hdf(reduced, start=self.event_number, stop=self.event_number+1)
			timestamp		= entry_from_reduced['Timestamp'].values[0]
			fname			= entry_from_reduced['File'].values[0]
			self.tot_charge_energy	= entry_from_reduced['TotalTileEnergy'].values[0]
			self.event_number	= entry_from_reduced['Event'][event_number]

		else:
			print('No reduced file found, charge energy and risetime information not present')
			fname = reduced.split('/')[-1]
			path_to_file = reduced[:-len(fname)]
			self.tot_charge_energy = 0.0

		pickled_fname = path_to_file + 'channel_status.p'
		global ch_status
		with open(pickled_fname,'rb') as f:
			ch_status = pickle.load(f)

		input_file = NEXOOfflineFile.NEXOOfflineFile( input_filename = path_to_file+fname,\
								config = analysis_config,\
								add_noise = add_noise,\
								noise_lib_directory='/usr/workspace/nexo/jacopod/noise/')
		if path_to_tier1 is not None:
			input_file.global_noise_file_counter = entry_from_reduced['NoiseIndex'].iloc[0][0]
			input_file.noise_file_event_counter  = entry_from_reduced['NoiseIndex'].iloc[0][1]
		input_df = input_file.GroupEventsAndWriteToHDF5(save = False, start_stop=[self.event_number,self.event_number+1])
		#since the timestamps are not filled in the simulated data there is no real handle to cross-checked the event is actually the same

		waveform = input_df['Data'][0]
		#looping through channels and fill the waveforms
		for i,ch_waveform in enumerate(waveform):
			ch_type = analysis_config.GetChannelTypeForSoftwareChannel(i)
			ch_name = analysis_config.GetChannelNameForSoftwareChannel(i)

			if ch_name in ch_status.keys():
				mean,sigma = ch_status[ch_name]
				ch_waveform = np.random.normal(mean,sigma,len(ch_waveform))

			self.waveform[ch_name] = Waveform(input_data = ch_waveform,\
							detector_type	    = ch_type,\
							sampling_period_ns  = 1.e3/self.sampling_frequency,\
							input_baseline	    = -1,\
							polarity	    = -1,\
							fixed_trigger	    = False,\
							trigger_position    = analysis_config.run_parameters['Pretrigger Length [samples]'],\
							decay_time_us	    = analysis_config.GetDecayTimeForSoftwareChannel( i ),\
							calibration_constant = analysis_config.GetCalibrationConstantForSoftwareChannel(i))
			#same as for Waveform class
			self.baseline.append(np.mean(ch_waveform[:analysis_config.run_parameters['Baseline Length [samples]']]))
			#different cases for tile/SiPM
			try:
				self.charge_energy_ch.append(entry_from_reduced['{} {} Charge Energy'.format(ch_type,ch_name)].values[0])
				self.baseline_rms.append(entry_from_reduced['{} {} Baseline RMS'.format(ch_type,ch_name)].values[0])
				self.risetime.append(entry_from_reduced['{} {} T90'.format(ch_type,ch_name)].values[0]/self.sampling_frequency)
			except (KeyError, UnboundLocalError):
				self.charge_energy_ch.append(0)
				self.baseline_rms.append(0)
				self.risetime.append(0)


	#smoothing function, the waveform is overwritten, time_width is in us
	def smooth( self, time_width ):
		for k,v in self.waveform.items():
			self.waveform[k].data = gaussian_filter( v.data.astype(float), time_width*self.sampling_frequency)
		return self.waveform


	def plot_event( self, risetime=False, energy_threshold = True ):
		import matplotlib.pyplot as plt
		ch_offset = 250
		for i,v in enumerate(self.waveform):
			p = plt.plot(np.arange(len(self.waveform[v].data))/self.sampling_frequency,self.waveform[v].data-self.baseline[i]+ch_offset*i)
			if energy_threshold and self.charge_energy_ch[i]<5*self.baseline_rms[i]:
				plt.text(0,ch_offset*i,'{} 0'.format(v))
			else:
				plt.text(0,ch_offset*i,'{} {:.1f}'.format(v,self.charge_energy_ch[i]))
			if risetime and self.charge_energy_ch[i]>0:
				plt.vlines(self.risetime[i],ch_offset*i,ch_offset*i+2*self.charge_energy_ch[i],linestyles='dashed',colors=p[0].get_color())

		plt.xlabel('time [$\mu$s]')
		plt.title('Event {}, Energy {:.1f} ADC counts'.format(int(self.event_number),self.tot_charge_energy))
		plt.tight_layout()
		return(plt)
<|MERGE_RESOLUTION|>--- conflicted
+++ resolved
@@ -88,19 +88,6 @@
 			if 'SiPM' in self.detector_type:
 				#self.data = gaussian_filter( self.data.astype(float), 80./self.sampling_period_ns )
 					# ^Gaussian smoothing with a 80ns width (1sig)
-<<<<<<< HEAD
-				self.data = self.data.astype(float) * self.polarity
-				#window_start = self.sipm_trigger_position - int(80/self.sampling_period_ns)
-				window_start = 0
-				#window_end = self.sipm_trigger_position + int(800/self.sampling_period_ns)
-				window_end = -1
-				baseline_calc_end = window_start + int(200/self.sampling_period_ns)
-				baseline = np.mean(self.data[window_start:baseline_calc_end])
-				baseline_rms = np.std(self.data[window_start:baseline_calc_end])
-				self.corrected_data = (self.data - baseline) * self.calibration_constant
-
-				window_length_us = 0.4 # length of window used to calculate pulse area
-=======
 				try:
 					self.data = self.data.to_numpy().astype(float) * self.polarity
 				except AttributeError:
@@ -115,7 +102,6 @@
 				self.analysis_quantities['Baseline'] = self.baseline
 				self.analysis_quantities['Baseline RMS'] = self.baseline_rms
 				self.analysis_quantities['Pulse Time'] = np.argmax(self.corrected_data*self.polarity)
->>>>>>> c682bafe
 				pulse_area, pulse_height, t5, t10, t25, t50, t90 = \
 					self.GetPulseAreaAndTimingParameters( self.corrected_data )
 				self.analysis_quantities['Pulse Area'] = pulse_area
@@ -134,20 +120,6 @@
 
 
 			elif 'TileStrip' in self.detector_type:
-<<<<<<< HEAD
-				# 'TileStrip' denotes the strips read out with the
-				# charge-sensitive discrete preamps.
-				
-				# this is the smoothing time window in ns
-				ns_smoothing_window = 2000.0
-
-				# raw, unfiltered, uncorrected data, with polarity flipped if necessary
-				self.data = self.data.astype(float) * self.polarity
-				
-				# smooth data with Gaussian filter
-				self.data = gaussian_filter( self.data, \
-							     ns_smoothing_window/self.sampling_period_ns )
-=======
                                 ######################### 2022/08/16 Jacopo testing the old charge recon algorithm on Run34/DS08
                                 ## 'TileStrip' denotes the strips read out with the
                                 ## charge-sensitive discrete preamps.
@@ -162,7 +134,6 @@
 				# smooth data with Gaussian filter
 				#self.data = gaussian_filter( self.data, \
 				#			     ns_smoothing_window/self.sampling_period_ns )
->>>>>>> c682bafe
 
 				# get channel baseline after smoothing but before decay time correction or filtering
 				# mostly used for shifting waveforms when plotting, so NOT corrected using
@@ -170,31 +141,6 @@
 				#baseline = np.mean(self.data[0:self.input_baseline])
 
 				# apply decay time correction to smoothed data
-<<<<<<< HEAD
-				self.corrected_data = DecayTimeCorrection( self.data - baseline, \
-									   self.decay_time_us, \
-									   self.sampling_period_ns )
-
-				# apply differentiator to filter out low-frequency noise from corrected data
-				self.corrected_data = Differentiator( self.corrected_data, 100)
-
-				# get baseline after filtering to subtract off before energy is calculated
-				corrected_baseline = np.mean(self.corrected_data[0:self.input_baseline])
-
-				# baseline RMS is calculated from filtered waveform so that charge energy and
-				# baseline RMS can be compared directly to one another
-				baseline_rms = np.std(self.corrected_data[0:self.input_baseline])
-
-				# set window lengths
-				induction_window_ns = 4000
-				ind_window_sample = int(induction_window_ns/self.sampling_period_ns)
-				window_length_us = 5. # calculate energy from last 5 us of cumulative pulse area
-
-				# scale baseline RMS for integrated filtered waveform
-				area_window_sample = int(window_length_us*1000./self.sampling_period_ns)
-				# factor of 1.5 corrects for non-gaussianity of noise on integrated waveform
-				area_baseline_rms = 1.5*baseline_rms*np.sqrt(area_window_sample)
-=======
 				#self.corrected_data = DecayTimeCorrection( self.data - baseline, \
 				#					   self.decay_time_us, \
 				#					   self.sampling_period_ns )
@@ -219,7 +165,6 @@
 				#area_window_sample = int(window_length_us*1000./self.sampling_period_ns)
 				## factor of 1.5 corrects for non-gaussianity of noise on integrated waveform
 				##area_baseline_rms = 1.5*baseline_rms*np.sqrt(area_window_sample)
->>>>>>> c682bafe
 				
 				## now calculate pulse area, pulse height, and timing parameters from filtered waveform
 				#pulse_area, pulse_height, t5, t10, t25, t50, t90 = \
@@ -229,35 +174,6 @@
 				## can use pulse height or pulse area to compute charge energy
 				#charge_energy = pulse_height
 				
-<<<<<<< HEAD
-				if (pulse_height > self.strip_threshold*baseline_rms) \
-				   & (pulse_area > 3*area_baseline_rms): # Compute timing/position if charge energy is positive and above noise.
-					# Compute drift time in microseconds (sampling is given in ns)
-					drift_time = (t90 - self.trigger_position) * (self.sampling_period_ns / 1.e3)
-				else:
-					t5 = -1.
-					t10 = -1.
-					t25 = -1.
-					t50 = -1.
-					t90 = -1.
-					drift_time = -1.
-
-				# finally, apply calibration constant correction
-				# note: calibration constants are defined to be the numbers that scale the
-				# final energy on a channel, calculated from the smoothed, decay corrected,
-				# differentiated, baseline-subtracted waveform, to the true energy deposited.
-				# for this reason the calibration constants are applied to the baseline_rms,
-				# pulse_height, pulse_area, and charge_energy at the end
-				self.corrected_data = self.corrected_data * self.calibration_constant
-				charge_energy = charge_energy * self.calibration_constant
-				pulse_height = pulse_height * self.calibration_constant
-				pulse_area = pulse_area * self.calibration_constant
-				baseline_rms = baseline_rms * self.calibration_constant
-				area_baseline_rms = area_baseline_rms * self.calibration_constant
-
-				# save all AQs
-				self.analysis_quantities['Baseline'] = baseline
-=======
 				#if (pulse_height > self.strip_threshold*baseline_rms) \
 				#   & (pulse_area > 3*area_baseline_rms): # Compute timing/position if charge energy is positive and above noise.
 				#	# Compute drift time in microseconds (sampling is given in ns)
@@ -329,9 +245,7 @@
 					drift_time = (t90 - self.trigger_position) * (self.sampling_period_ns / 1.e3)
                                         
 				self.analysis_quantities['Baseline'] = baseline * self.calibration_constant
->>>>>>> c682bafe
 				self.analysis_quantities['Baseline RMS'] = baseline_rms
-				self.analysis_quantities['Integrated RMS'] = area_baseline_rms
 				self.analysis_quantities['Charge Energy'] = charge_energy
 				self.analysis_quantities['T10'] = t10
 				self.analysis_quantities['T25'] = t25
@@ -409,46 +323,6 @@
 	#######################################################################################
 	def GetPulseAreaAndTimingParameters( self, dat_array, window_length_ns=0 ):
 		if len(dat_array) == 0: return 0, 0, 0, 0, 0, 0, 0
-<<<<<<< HEAD
-		t_peak = np.argmax(abs(dat_array))
-		pulse_polarity = np.sign(dat_array[t_peak] - np.mean(dat_array))
-		cumul_pulse = np.cumsum( dat_array )
-		area_window_length = int(window_length_us*1000./self.sampling_period_ns)
-		pulse_area = np.mean(cumul_pulse[-area_window_length:])
-		pulse_height = dat_array[t_peak]
-		try:
-			#t5 = np.where( cumul_pulse > 0.05*pulse_area )[0][0]
-			t5 = np.where(dat_array[:t_peak]*pulse_polarity < 0.05*pulse_height*pulse_polarity)[0][-1]
-		except IndexError:
-			t5 = 1
-		try:
-			#t10 = np.where( cumul_pulse > 0.1*pulse_area )[0][0]
-			t10 = np.where(dat_array[:t_peak]*pulse_polarity < 0.1*pulse_height*pulse_polarity)[0][-1]
-		except IndexError:
-			t10 = 1
-		try:
-			#t25 = np.where( cumul_pulse > 0.25*pulse_area )[0][0]
-			t25 = np.where(dat_array[:t_peak]*pulse_polarity < 0.25*pulse_height*pulse_polarity)[0][-1]
-		except IndexError:
-			t25 = 1
-		try:
-			#t50 = np.where( cumul_pulse > 0.5*pulse_area )[0][0]
-			t50 = np.where(dat_array[:t_peak]*pulse_polarity < 0.5*pulse_height*pulse_polarity)[0][-1]
-		except IndexError:
-			t50 = 1
-		try:
-			#t90 = np.where( cumul_pulse > 0.9*pulse_area )[0][0]
-			t90 = np.where(dat_array[:t_peak]*pulse_polarity < 0.9*pulse_height*pulse_polarity)[0][-1]			  
-		except IndexError:
-			t90 = 1
-#		print('Pulse area: {}'.format(pulse_area))
-#		print('pulse height: {}'.format(pulse_height))
-#		print('T5: {}'.format(t5))
-#		print('T10: {}'.format(t10))
-#		print('T25: {}'.format(t25))
-#		print('T50: {}'.format(t50))
-#		print('T90: {}'.format(t90))
-=======
 		if 'SiPM' in self.detector_type:
 			pulse_height = self.polarity * np.max( dat_array )
 			light_area_end = 400.0
@@ -509,7 +383,6 @@
 				t90 = np.where(dat_array[:t_peak]*pulse_polarity < 0.9*pulse_height*pulse_polarity)[0][-1]			  
 			except IndexError:
 				t90 = 1
->>>>>>> c682bafe
 		return pulse_area, pulse_height, t5, t10, t25, t50, t90
 
 
@@ -580,7 +453,7 @@
 	out = [0]
 	for i in range(1,len(wfm)):
 		out.append( a0 * wfm[i] + a1 * wfm[i-1] + b1 * out[i-1])
-	return np.array(out, dtype=np.float64)
+	return np.array(out)
 
 
 class Event:
@@ -595,21 +468,11 @@
 	def __init__( self, bin_file, event_number, analysis_config):
 
 		from StanfordTPCAnalysis.StruckAnalysisConfiguration import StruckAnalysisConfiguration
-<<<<<<< HEAD
-		import uproot
-
-		try :
-			if path_to_tier1[-1] != '/':
-				path_to_tier1 += '/'
-		except TypeError:
-			pass
-=======
 		from StanfordTPCAnalysis.ParseStruck import NGMBinaryFile
 		
 		if(bin_file is None):
 			print("Please use your plotting script or notebook to pass a binary file, this function received None")
 			return None 
->>>>>>> c682bafe
 
 		channel_number = analysis_config.GetNumberOfChannels()
 		self.event_number		= event_number
@@ -619,53 +482,9 @@
 		self.risetime			= [] #these were taken out, as the reduced file is no longer involved in this function; can be put back in
 		self.sampling_frequency = analysis_config.run_parameters['Sampling Rate [MHz]']
 
-<<<<<<< HEAD
-		if path_to_tier1 is not None:
-			path_to_file		= path_to_tier1
-			try:
-				entry_from_reduced	= pd.read_hdf(reduced, start=self.event_number, stop=self.event_number+1)
-				print(entry_from_reduced)
-				timestamp		= entry_from_reduced['Timestamp'].values[0]
-				fname			= entry_from_reduced['File'].values[0]
-				self.tot_charge_energy	= entry_from_reduced['TotalTileEnergy'].values[0]
-				self.event_number	= entry_from_reduced['Event'][event_number]
-			except OSError:
-				entry_from_reduced = pd.read_pickle(reduced).iloc[self.event_number]
-				timestamp		= entry_from_reduced['Timestamp']
-				fname			= entry_from_reduced['File']
-				self.tot_charge_energy	= entry_from_reduced['TotalTileEnergy']
-				self.event_number	= entry_from_reduced['Event']
-			except IndexError:
-				fname = reduced.split('/')[-1]
-
-
-		else:
-			print('No reduced file found, charge energy and risetime information not present')
-			fname = reduced.split('/')[-1]
-			path_to_file = reduced[:-len(fname)]
-			self.tot_charge_energy = 0.0
-
-		tier1_tree = uproot.open('{}{}'.format(path_to_file,fname))['HitTree']
-		tier1_ev = tier1_tree.arrays( entry_start=self.event_number*channel_number, entry_stop=(self.event_number+1)*channel_number, library="np")
-		#the events picked from the reduced file and from the tier1 root file are cross-checked with their timestamp
-		try:
-			if not np.array_equal(np.unique(tier1_ev['_rawclock']),np.unique(timestamp)):
-				raise RuntimeError('Timestamps not matching')
-
-		except NameError:
-			pass
-
-		global software_channel 
-		software_channel = tier1_ev['_slot']*16+tier1_ev['_channel']
-		if analysis_config.run_parameters['Sampling Rate [MHz]'] == 62.5 or analysis_config.run_parameters['Sampling Rate [MHz]'] == 25:
-			polarity = 1.
-
-		waveform = np.array(tier1_ev[ '_waveform'])
-=======
 		#Read the binary file and get spills from it. 
 
 		waveforms_from_binary = bin_file.getEventFromReducedIndex(event_number) #Extracts just that event's data from the binary file. 
->>>>>>> c682bafe
 		self.ix_channel = []
 		#looping through channels and fill the waveforms
 		for i, ch_waveform in waveforms_from_binary.items():
@@ -820,4 +639,4 @@
 		plt.xlabel('time [$\mu$s]')
 		plt.title('Event {}, Energy {:.1f} ADC counts'.format(int(self.event_number),self.tot_charge_energy))
 		plt.tight_layout()
-		return(plt)
+		return(plt)