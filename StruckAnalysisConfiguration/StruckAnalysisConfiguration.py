--- conflicted
+++ resolved
@@ -19,16 +19,6 @@
 
   ###############################################################################
   def GetChannelMapFromFile( self, input_file, sheet = None ):
-<<<<<<< HEAD
-
-      if sheet==None:
-         print('No sheet selected in channel map! Please provide sheet name and try again.')
-         return
-
-      if len(sheet)>31:
-          sheet = sheet[:31]
-=======
->>>>>>> d1bb7058
 
       if input_file.split('.')[-1] == 'csv':
           self.channel_map = pd.read_csv( input_file, delimiter=',' )
@@ -275,17 +265,7 @@
       # The input file needs two columns: 'Parameter' and 'Value'
       # We will end up with a dict called run_parameters
 
-<<<<<<< HEAD
-      if sheet==None:
-         print('No sheet selected in RunParameters file! Please provide sheet name and try again.')
-         return
-
-      if len(sheet)>31:
-          sheet = sheet[:31]
-
-=======
       print(input_file)
->>>>>>> d1bb7058
       if input_file.split('.')[-1] == 'csv':
           temp_dataframe = pd.read_csv( input_file, delimiter=',' )
       else:
