--- conflicted
+++ resolved
@@ -91,7 +91,6 @@
                                         fit_pulse_flag, is_simulation=is_simulation, num_events=-1,\
                                         strip_threshold=strip_threshold)
                 output_df_list.append(reduced_df)
-<<<<<<< HEAD
         except OSError:
                 # This block runs if the input file is not an HDF5 file (meaning it is
                 # assumed to be a ROOT file).
@@ -142,14 +141,6 @@
                                                 fit_pulse_flag, is_simulation=is_simulation, num_events=-1)
                         output_df_list.append(reduced_df)
                         n_events_processed += 20
-=======
-                n_events_processed += 100
-                loop_counter += 1
-                #except:
-                #        n_events_processed += 20
-                #        print('\t Error. Skipping to next batch of events...')
-                #        pass
->>>>>>> d1bb7058
 
         output_df = pd.concat( output_df_list, axis=0, ignore_index=True, sort=False )
         output_df.to_hdf(output_dir + outputfile, key='df')     
@@ -264,13 +255,9 @@
                         # Store hit data and waveform for charge signals, for use in noise subtraction.
                         if 'TileStrip' in analysis_config.GetChannelTypeForSoftwareChannel( software_ch_num ):
 
-<<<<<<< HEAD
                                 charge_channel_dict[software_ch_num] = w 
 
-                                if (w.analysis_quantities['Charge Energy'] > 5. * w.analysis_quantities['Baseline RMS']) and \
-=======
                                 if (w.analysis_quantities['Charge Energy'] > strip_threshold * w.analysis_quantities['Baseline RMS']) and \
->>>>>>> d1bb7058
                                    (w.analysis_quantities['Charge Energy']>0.5):
                                      if 'X' in analysis_config.GetChannelNameForSoftwareChannel( software_ch_num ):
                                          hit_channel_positions_x.append( analysis_config.GetChannelPos(software_ch_num)[0] )
