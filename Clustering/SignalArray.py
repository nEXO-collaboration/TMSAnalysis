from TMSAnalysis.Clustering import Signal
import numpy as np
<<<<<<< HEAD
from TMSAnalysis.Clustering import Signal
=======
import copy
>>>>>>> a78e1e5a

class SignalArray:
    def __init__(self):
        #self.xsigs = []
        #self.ysigs = []
        self.sigs = {'X':[], 'Y':[]}
        self.isClustered = False

    def GetEnergy(self, ctype='XY'):
        energy = 0
        for sig in self.GetSigArray(ctype):
            energy+=sig.energy
        return energy

    def GetTime(self):
        energy = self.GetEnergy()
        time = 0
        for sig in self.GetSigArray('XY'):
            time += sig.time*sig.energy
        if energy>0: return time/energy
        else: return 0.0

    def GetTimeRMS(self):
        event_time = self.GetTime()
        time_sq    = 0
        energy     = self.GetEnergy()
        for sig in self.GetSigArray('XY'):
            time_sq += ((sig.time-event_time)*sig.energy)**2
        if energy>0:return np.sqrt(time_sq)/energy
        else: return 0.0

    def GetPosRMS(self,ctype):
        energy     = self.GetEnergy()
        event_pos  = self.GetPos1D(ctype)
        pos_sq     = 0
        if energy>0:
            for sig in self.GetSigArray(ctype):
                if sig.pos[ctype]>-900:
                    pos_sq += ((sig.pos[ctype]-event_pos)*sig.energy)**2.0
            return np.sqrt(pos_sq)/energy
        else:
            return 0.0

    def GetPos1D(self,ctype):
        pos = 0
        energy = self.GetEnergy(ctype)
        if energy>0:
            for sig in self.GetSigArray(ctype):
                pos += sig.pos[ctype]*sig.energy
            return pos/energy
        else:
            return -999.0

    def GetPos2D(self):
        pos = {"X":self.GetPos1D("X"), "Y":self.GetPos1D("Y")}
        return pos


    def AddXSignal(self, sig): 
        self.sigs['X'].append(sig)
    def AddYSignal(self,sig):  
        self.sigs['Y'].append(sig)
    
    def AddSignal(self, sig):
        if "Y" in sig.ch_name: 
            self.AddYSignal(sig)
        elif "X" in sig.ch_name: 
            self.AddXSignal(sig)
        else: 
            print("Untracked channel name %s ?????"%sig.ch_name)
    
    def AddBundle(self, bundle):
        for sig in bundle.GetSigArray("XY"):
            self.AddSignal(sig)

    def GetNX(self): 
        return len(self.sigs['X'])
    def GetNY(self): 
        return len(self.sigs['Y'])

    def GetSigArray(self,name):
        if name=='X': return self.sigs['X']
        elif name=='Y': return self.sigs['Y']
        else: return (self.sigs['X']+self.sigs['Y'])

    def Print(self):
        for sig in self.GetSigArray('XY'):
            sig.Print()
        print("Pos:[%.2f, %.2f], Time:%.2f, Energy:%.2f"%(self.GetPos1D('X'), self.GetPos1D('Y'), 
                                                          self.GetTime(), 
                                                          self.GetEnergy()))

    def Contains(self, sig):
        #Check if signal is already in the list
        for nsig in self.GetSigArray(sig.ctype):
            if sig.ch_name == nsig.ch_name:
                if abs(sig.time-nsig.time)<0.01 and abs(sig.energy-nsig.energy)<0.01:
                    return True
        return False

    def CheckNeighbors(self, sig, ct):
        #Check to see if the neighboring channels have a signal in the array
        neighbor = []
        for nsig in self.GetSigArray(sig.ctype):
            if abs(self.GetTime()-sig.time) > ct:
                continue
            if abs(nsig.channel-sig.channel)==1:
                return True
        return False

    def DivideSigs(self, sig, counts):
        #print("Do divide")
        for index,nsig in enumerate(self.GetSigArray(sig.ctype)):
            if sig.ch_name == nsig.ch_name:
                if abs(sig.time-nsig.time)<0.01 and abs(sig.energy-nsig.energy)<0.01:
                    self.sigs[sig.ctype][index].energy *= 1.0/counts
                    #print("%s %.2f"%(sig.ch_name,self.sigs[sig.ctype][index].energy))
                    #if counts>1: input("counts %i"%counts)



<|MERGE_RESOLUTION|>--- conflicted
+++ resolved
@@ -1,10 +1,6 @@
 from TMSAnalysis.Clustering import Signal
 import numpy as np
-<<<<<<< HEAD
-from TMSAnalysis.Clustering import Signal
-=======
 import copy
->>>>>>> a78e1e5a
 
 class SignalArray:
     def __init__(self):
