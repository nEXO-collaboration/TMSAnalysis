from StanfordTPCAnalysis.DataReduction import DataReduction
import argparse
import sys
import os

###############################################################################
# Check arguments and load inputs
parser = argparse.ArgumentParser()
parser.add_argument('inputfile', type=str, help='path + name of input file')
parser.add_argument('outputdir', type=str, help='location to put output files')
parser.add_argument('configdir', type=str, help='location where config files are stored. '+\
						'Note that this must include three config files:\n'+\
						' Run_Parameters,\n'+\
						' Calibrations, and\n'+\
						' Channel_Map')
parser.add_argument('--sim', help='Simulation flag', action='store_true')
parser.add_argument('--save_raw', help='Save HDF5 of raw data', action='store_true',default=False)
args = parser.parse_args()
this_file  = args.inputfile
output_dir = args.outputdir
config_dir = args.configdir
save_hdf5 = args.save_raw
input_foldername = os.path.dirname(this_file)
print('\n\nInput foldername:')
print(input_foldername)
channel_status_file = input_foldername + '/channel_status.p'

#if all((this_file,output_dir,config_dir)):
if output_dir[-1] != '/':
	output_dir += '/'

if not os.path.exists(this_file):
	sys.exit('\nERROR: input file does not exist\n')

if not os.path.exists(output_dir):
	print('No output directory found - Creating a new one')
	os.makedirs(output_dir)

if args.sim and not os.path.exists(channel_status_file):
	sys.exit('No channel status map found for this simulation.\nPlease make one by running status_channel_sim.py')
#else:
#	print('\n\nERROR: reduce_data.py requires 3 arguments\n')
#	print('Usage:')
#	print('\tpython reduce_data.py <input_file> </path/to/output/directory/> </path/to/configuration/files/>')
#	sys.exit('\n')

print('\nReducing {}'.format( this_file ))
<<<<<<< HEAD
DataReduction.ReduceFile( this_file, output_dir,\
				config_dir + '/Run_Parameters.csv',\
				config_dir + '/Calibrations_Xe.csv',\
				config_dir + '/Channel_Map.csv',\
				fixed_trigger=True,fit_pulse_flag=False,\
                                num_events=-1,is_simulation=args.sim,save_hdf5=save_hdf5)
=======
DataReduction.ReduceFile( this_file,\
                          output_dir,\
                          config_dir + '/Run_Parameters.csv',\
                          config_dir + '/Calibrations_Xe.csv',\
                          config_dir + '/Channel_Map.csv',\
                          fixed_trigger = True,\
                          fit_pulse_flag = False,\
                          num_events = -1,\
                          is_simulation = args.sim,\
                          save_hdf5=False)
>>>>>>> e03505c2
<|MERGE_RESOLUTION|>--- conflicted
+++ resolved
@@ -45,22 +45,9 @@
 #	sys.exit('\n')
 
 print('\nReducing {}'.format( this_file ))
-<<<<<<< HEAD
 DataReduction.ReduceFile( this_file, output_dir,\
 				config_dir + '/Run_Parameters.csv',\
 				config_dir + '/Calibrations_Xe.csv',\
 				config_dir + '/Channel_Map.csv',\
 				fixed_trigger=True,fit_pulse_flag=False,\
-                                num_events=-1,is_simulation=args.sim,save_hdf5=save_hdf5)
-=======
-DataReduction.ReduceFile( this_file,\
-                          output_dir,\
-                          config_dir + '/Run_Parameters.csv',\
-                          config_dir + '/Calibrations_Xe.csv',\
-                          config_dir + '/Channel_Map.csv',\
-                          fixed_trigger = True,\
-                          fit_pulse_flag = False,\
-                          num_events = -1,\
-                          is_simulation = args.sim,\
-                          save_hdf5=False)
->>>>>>> e03505c2
+                                num_events=-1,is_simulation=args.sim,save_hdf5=save_hdf5)